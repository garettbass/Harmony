using System;
using System.Reflection;
using System.Reflection.Emit;
using MonoMod.Utils;

namespace HarmonyLib
{
	// Based on https://www.codeproject.com/Articles/14973/Dynamic-Code-Generation-vs-Reflection

	/// <summary>A getter delegate type</summary>
	/// <typeparam name="T">Type that getter gets field/property value from</typeparam>
	/// <typeparam name="S">Type of the value that getter gets</typeparam>
	/// <param name="source">The instance get getter uses</param>
	/// <returns>An delegate</returns>
	///
	public delegate S GetterHandler<in T, out S>(T source);

	/// <summary>A setter delegate type</summary>
	/// <typeparam name="T">Type that setter sets field/property value for</typeparam>
	/// <typeparam name="S">Type of the value that setter sets</typeparam>
	/// <param name="source">The instance the setter uses</param>
	/// <param name="value">The value the setter uses</param>
	/// <returns>An delegate</returns>
	///
	public delegate void SetterHandler<in T, in S>(T source, S value);

	/// <summary>A constructor delegate type</summary>
	/// <typeparam name="T">Type that constructor creates</typeparam>
	/// <returns>An delegate</returns>
	///
	public delegate T InstantiationHandler<out T>();

	/// <summary>A helper class for fast access to getters and setters</summary>
	public static class FastAccess
	{
		/// <summary>Creates an instantiation delegate</summary>
		/// <typeparam name="T">Type that constructor creates</typeparam>
		/// <returns>The new instantiation delegate</returns>
		///
		public static InstantiationHandler<T> CreateInstantiationHandler<T>()
		{
			var constructorInfo =
				typeof(T).GetConstructor(BindingFlags.Public | BindingFlags.NonPublic | BindingFlags.Instance, null,
					new Type[0], null);
			if (constructorInfo == null)
			{
				throw new ApplicationException(string.Format(
					"The type {0} must declare an empty constructor (the constructor may be private, internal, protected, protected internal, or public).",
					typeof(T)));
			}

<<<<<<< HEAD
			var dynamicMethod = new DynamicMethodDefinition("InstantiateObject_" + typeof(T).Name, typeof(T), null);
=======
			var dynamicMethod = new DynamicMethod($"InstantiateObject_{typeof(T).Name}",
				MethodAttributes.Static | MethodAttributes.Public, CallingConventions.Standard, typeof(T), null, typeof(T),
				true);
>>>>>>> 798915f9
			var generator = dynamicMethod.GetILGenerator();
			generator.Emit(OpCodes.Newobj, constructorInfo);
			generator.Emit(OpCodes.Ret);
			return (InstantiationHandler<T>)dynamicMethod.Generate().CreateDelegate(typeof(InstantiationHandler<T>));
		}

		/// <summary>Creates an getter delegate for a property</summary>
		/// <typeparam name="T">Type that getter reads property from</typeparam>
		/// <typeparam name="S">Type of the property that gets accessed</typeparam>
		/// <param name="propertyInfo">The property</param>
		/// <returns>The new getter delegate</returns>
		///
		public static GetterHandler<T, S> CreateGetterHandler<T, S>(PropertyInfo propertyInfo)
		{
			var getMethodInfo = propertyInfo.GetGetMethod(true);
			var dynamicGet = CreateGetDynamicMethod<T, S>(propertyInfo.DeclaringType);
			var getGenerator = dynamicGet.GetILGenerator();

			getGenerator.Emit(OpCodes.Ldarg_0);
			getGenerator.Emit(OpCodes.Call, getMethodInfo);
			getGenerator.Emit(OpCodes.Ret);

			return (GetterHandler<T, S>)dynamicGet.Generate().CreateDelegate(typeof(GetterHandler<T, S>));
		}

		/// <summary>Creates an getter delegate for a field</summary>
		/// <typeparam name="T">Type that getter reads field from</typeparam>
		/// <typeparam name="S">Type of the field that gets accessed</typeparam>
		/// <param name="fieldInfo">The field</param>
		/// <returns>The new getter delegate</returns>
		///
		public static GetterHandler<T, S> CreateGetterHandler<T, S>(FieldInfo fieldInfo)
		{
			var dynamicGet = CreateGetDynamicMethod<T, S>(fieldInfo.DeclaringType);
			var getGenerator = dynamicGet.GetILGenerator();

			getGenerator.Emit(OpCodes.Ldarg_0);
			getGenerator.Emit(OpCodes.Ldfld, fieldInfo);
			getGenerator.Emit(OpCodes.Ret);

			return (GetterHandler<T, S>)dynamicGet.Generate().CreateDelegate(typeof(GetterHandler<T, S>));
		}

		/// <summary>Creates an getter delegate for a field (with a list of possible field names)</summary>
		/// <typeparam name="T">Type that getter reads field/property from</typeparam>
		/// <typeparam name="S">Type of the field/property that gets accessed</typeparam>
		/// <param name="names">A list of possible field names</param>
		/// <returns>The new getter delegate</returns>
		///
		public static GetterHandler<T, S> CreateFieldGetter<T, S>(params string[] names)
		{
			foreach (var name in names)
			{
				var field = typeof(T).GetField(name, AccessTools.all);
				if (field != null)
					return CreateGetterHandler<T, S>(field);

				var property = typeof(T).GetProperty(name, AccessTools.all);
				if (property != null)
					return CreateGetterHandler<T, S>(property);
			}

			return null;
		}

		/// <summary>Creates an setter delegate</summary>
		/// <typeparam name="T">Type that setter assigns property value to</typeparam>
		/// <typeparam name="S">Type of the property that gets assigned</typeparam>
		/// <param name="propertyInfo">The property</param>
		/// <returns>The new setter delegate</returns>
		///
		public static SetterHandler<T, S> CreateSetterHandler<T, S>(PropertyInfo propertyInfo)
		{
			var setMethodInfo = propertyInfo.GetSetMethod(true);
			var dynamicSet = CreateSetDynamicMethod<T, S>(propertyInfo.DeclaringType);
			var setGenerator = dynamicSet.GetILGenerator();

			setGenerator.Emit(OpCodes.Ldarg_0);
			setGenerator.Emit(OpCodes.Ldarg_1);
			setGenerator.Emit(OpCodes.Call, setMethodInfo);
			setGenerator.Emit(OpCodes.Ret);

			return (SetterHandler<T, S>)dynamicSet.Generate().CreateDelegate(typeof(SetterHandler<T, S>));
		}

		/// <summary>Creates an setter delegate for a field</summary>
		/// <typeparam name="T">Type that setter assigns field value to</typeparam>
		/// <typeparam name="S">Type of the field that gets assigned</typeparam>
		/// <param name="fieldInfo">The field</param>
		/// <returns>The new getter delegate</returns>
		///
		public static SetterHandler<T, S> CreateSetterHandler<T, S>(FieldInfo fieldInfo)
		{
			var dynamicSet = CreateSetDynamicMethod<T, S>(fieldInfo.DeclaringType);
			var setGenerator = dynamicSet.GetILGenerator();

			setGenerator.Emit(OpCodes.Ldarg_0);
			setGenerator.Emit(OpCodes.Ldarg_1);
			setGenerator.Emit(OpCodes.Stfld, fieldInfo);
			setGenerator.Emit(OpCodes.Ret);

			return (SetterHandler<T, S>)dynamicSet.Generate().CreateDelegate(typeof(SetterHandler<T, S>));
		}

		//

		static DynamicMethodDefinition CreateGetDynamicMethod<T, S>(Type type)
		{
<<<<<<< HEAD
			return new DynamicMethodDefinition("DynamicGet_" + type.Name, typeof(S), new Type[] { typeof(T) });
=======
			return new DynamicMethod($"DynamicGet_{type.Name}", typeof(S), new Type[] { typeof(T) }, type, true);
>>>>>>> 798915f9
		}

		static DynamicMethodDefinition CreateSetDynamicMethod<T, S>(Type type)
		{
<<<<<<< HEAD
			return new DynamicMethodDefinition("DynamicSet_" + type.Name, typeof(void), new Type[] { typeof(T), typeof(S) });
=======
			return new DynamicMethod($"DynamicSet_{type.Name}", typeof(void), new Type[] { typeof(T), typeof(S) }, type,
				true);
>>>>>>> 798915f9
		}
	}
}<|MERGE_RESOLUTION|>--- conflicted
+++ resolved
@@ -49,13 +49,7 @@
 					typeof(T)));
 			}
 
-<<<<<<< HEAD
-			var dynamicMethod = new DynamicMethodDefinition("InstantiateObject_" + typeof(T).Name, typeof(T), null);
-=======
-			var dynamicMethod = new DynamicMethod($"InstantiateObject_{typeof(T).Name}",
-				MethodAttributes.Static | MethodAttributes.Public, CallingConventions.Standard, typeof(T), null, typeof(T),
-				true);
->>>>>>> 798915f9
+			var dynamicMethod = new DynamicMethodDefinition($"InstantiateObject_{typeof(T).Name}", typeof(T), null);
 			var generator = dynamicMethod.GetILGenerator();
 			generator.Emit(OpCodes.Newobj, constructorInfo);
 			generator.Emit(OpCodes.Ret);
@@ -164,21 +158,12 @@
 
 		static DynamicMethodDefinition CreateGetDynamicMethod<T, S>(Type type)
 		{
-<<<<<<< HEAD
-			return new DynamicMethodDefinition("DynamicGet_" + type.Name, typeof(S), new Type[] { typeof(T) });
-=======
-			return new DynamicMethod($"DynamicGet_{type.Name}", typeof(S), new Type[] { typeof(T) }, type, true);
->>>>>>> 798915f9
+			return new DynamicMethodDefinition($"DynamicGet_{type.Name}", typeof(S), new Type[] { typeof(T) });
 		}
 
 		static DynamicMethodDefinition CreateSetDynamicMethod<T, S>(Type type)
 		{
-<<<<<<< HEAD
-			return new DynamicMethodDefinition("DynamicSet_" + type.Name, typeof(void), new Type[] { typeof(T), typeof(S) });
-=======
-			return new DynamicMethod($"DynamicSet_{type.Name}", typeof(void), new Type[] { typeof(T), typeof(S) }, type,
-				true);
->>>>>>> 798915f9
+			return new DynamicMethodDefinition($"DynamicSet_{type.Name}", typeof(void), new Type[] { typeof(T), typeof(S) });
 		}
 	}
 }