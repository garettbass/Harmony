<<<<<<< HEAD
﻿using Harmony;
using HarmonyTests.Assets;
using NUnit.Framework;
=======
using Harmony;
using HarmonyTests.Assets;
using Microsoft.VisualStudio.TestTools.UnitTesting;
>>>>>>> cc8076a3

namespace HarmonyTests
{
	[TestFixture]
	public class TestMethodInvoker
<<<<<<< HEAD
    {

		[Test]
        public void TestMethodInvokerGeneral()
        {
            var type = typeof(MethodInvokerClass);
            Assert.IsNotNull(type);
            var method = type.GetMethod("Method1");
            Assert.IsNotNull(method);

            var handler = MethodInvoker.GetHandler(method);
            Assert.IsNotNull(handler);

            object[] args = new object[] { 1, 0, 0, /*out*/ null, /*ref*/ new TestMethodInvokerStruct() };
            handler(null, args);
            Assert.AreEqual(args[0], 1);
            Assert.AreEqual(args[1], 1);
            Assert.AreEqual(args[2], 2);
            Assert.AreEqual(((TestMethodInvokerObject) args[3])?.Value, 1);
            Assert.AreEqual(((TestMethodInvokerStruct) args[4]).Value, 1);
        }

        [Test]
        public void TestMethodInvokerSelfObject()
        {
            var type = typeof(TestMethodInvokerObject);
            Assert.IsNotNull(type);
            var method = type.GetMethod("Method1");
            Assert.IsNotNull(method);
=======
	{
		[TestMethod]
		public void TestMethodInvokerGeneral()
		{
			var type = typeof(MethodInvokerClass);
			Assert.IsNotNull(type);
			var method = type.GetMethod("Method1");
			Assert.IsNotNull(method);

			var handler = MethodInvoker.GetHandler(method);
			Assert.IsNotNull(handler);

			var args = new object[] { 1, 0, 0, /*out*/ null, /*ref*/ new TestMethodInvokerStruct() };
			handler(null, args);
			Assert.AreEqual(args[0], 1);
			Assert.AreEqual(args[1], 1);
			Assert.AreEqual(args[2], 2);
			Assert.AreEqual(((TestMethodInvokerObject)args[3])?.Value, 1);
			Assert.AreEqual(((TestMethodInvokerStruct)args[4]).Value, 1);
		}
>>>>>>> cc8076a3

		[TestMethod]
		public void TestMethodInvokerSelfObject()
		{
			var type = typeof(TestMethodInvokerObject);
			Assert.IsNotNull(type);
			var method = type.GetMethod("Method1");
			Assert.IsNotNull(method);

			var handler = MethodInvoker.GetHandler(method);
			Assert.IsNotNull(handler);

			var instance = new TestMethodInvokerObject
			{
				Value = 1
			};

			var args = new object[] { 2 };
			handler(instance, args);
			Assert.AreEqual(instance.Value, 3);
		}
	}
}<|MERGE_RESOLUTION|>--- conflicted
+++ resolved
@@ -1,50 +1,13 @@
-<<<<<<< HEAD
-﻿using Harmony;
+using Harmony;
 using HarmonyTests.Assets;
 using NUnit.Framework;
-=======
-using Harmony;
-using HarmonyTests.Assets;
-using Microsoft.VisualStudio.TestTools.UnitTesting;
->>>>>>> cc8076a3
 
 namespace HarmonyTests
 {
 	[TestFixture]
 	public class TestMethodInvoker
-<<<<<<< HEAD
-    {
-
+	{
 		[Test]
-        public void TestMethodInvokerGeneral()
-        {
-            var type = typeof(MethodInvokerClass);
-            Assert.IsNotNull(type);
-            var method = type.GetMethod("Method1");
-            Assert.IsNotNull(method);
-
-            var handler = MethodInvoker.GetHandler(method);
-            Assert.IsNotNull(handler);
-
-            object[] args = new object[] { 1, 0, 0, /*out*/ null, /*ref*/ new TestMethodInvokerStruct() };
-            handler(null, args);
-            Assert.AreEqual(args[0], 1);
-            Assert.AreEqual(args[1], 1);
-            Assert.AreEqual(args[2], 2);
-            Assert.AreEqual(((TestMethodInvokerObject) args[3])?.Value, 1);
-            Assert.AreEqual(((TestMethodInvokerStruct) args[4]).Value, 1);
-        }
-
-        [Test]
-        public void TestMethodInvokerSelfObject()
-        {
-            var type = typeof(TestMethodInvokerObject);
-            Assert.IsNotNull(type);
-            var method = type.GetMethod("Method1");
-            Assert.IsNotNull(method);
-=======
-	{
-		[TestMethod]
 		public void TestMethodInvokerGeneral()
 		{
 			var type = typeof(MethodInvokerClass);
@@ -63,9 +26,8 @@
 			Assert.AreEqual(((TestMethodInvokerObject)args[3])?.Value, 1);
 			Assert.AreEqual(((TestMethodInvokerStruct)args[4]).Value, 1);
 		}
->>>>>>> cc8076a3
 
-		[TestMethod]
+		[Test]
 		public void TestMethodInvokerSelfObject()
 		{
 			var type = typeof(TestMethodInvokerObject);
